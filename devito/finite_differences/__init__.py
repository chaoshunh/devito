from devito.finite_differences.differentiable import *  # noqa
from devito.finite_differences.derivative import Diff  # noqa
from devito.finite_differences.finite_difference import *  # noqa
<<<<<<< HEAD
from devito.finite_differences.utils import *  # noqa
=======
from devito.finite_differences.finite_difference import generate_fd_shortcuts  # noqa
from devito.finite_differences.coefficients import *  # noqa
>>>>>>> 84a35ce2
<|MERGE_RESOLUTION|>--- conflicted
+++ resolved
@@ -1,9 +1,6 @@
 from devito.finite_differences.differentiable import *  # noqa
 from devito.finite_differences.derivative import Diff  # noqa
 from devito.finite_differences.finite_difference import *  # noqa
-<<<<<<< HEAD
 from devito.finite_differences.utils import *  # noqa
-=======
-from devito.finite_differences.finite_difference import generate_fd_shortcuts  # noqa
-from devito.finite_differences.coefficients import *  # noqa
->>>>>>> 84a35ce2
+
+from devito.finite_differences.coefficients import *  # noqa