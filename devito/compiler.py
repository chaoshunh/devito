from functools import partial
from hashlib import sha1
from os import environ, path
from tempfile import mkdtemp
from time import time
from sys import platform
from distutils import version
import subprocess

import numpy.ctypeslib as npct
from codepy.jit import extension_file_from_string
from codepy.toolchain import GCCToolchain

from devito.exceptions import CompilationError
from devito.logger import log
from devito.parameters import configuration
from devito.tools import change_directory, sniff_compiler_version

__all__ = ['jit_compile', 'load', 'make', 'GNUCompiler']


class Compiler(GCCToolchain):
    """Base class for all compiler classes.

    The base class defaults all compiler specific settings to empty lists.
    Preset configurations can be built by inheriting from `Compiler` and setting
    specific flags to the desired values, eg.:

    def class MyCompiler(Compiler):
        def __init__(self):
            self.cc = 'mycompiler'
            self.cflags += ['list', 'of', 'all', 'compiler', 'flags']

    The flags that can be set are:
        * :data:`self.cc`
        * :data:`self.cflag`
        * :data:`self.ldflags`
        * :data:`self.include_dirs`
        * :data:`self.libraries`
        * :data:`self.library_dirs`
        * :data:`self.defines`
        * :data:`self.src_ext`
        * :data:`self.lib_ext`
        * :data:`self.undefines`

    Two additional parameters may be passed.
    :param suffix: A string indicating a specific compiler version available on
                   the system. For example, assuming ``compiler=gcc`` and
                   ``suffix='4.9'``, then the ``gcc-4.9`` program will be used
                   to compile the generated code.
    :param cpp: Defaults to False. Pass True to set up for C++ compilation,
                instead of C compilation.
    """

    fields = {'cc', 'ld'}

    CC = 'unknown'
    CPP = 'unknown'

    def __init__(self, **kwargs):
        super(Compiler, self).__init__(**kwargs)

        self.suffix = kwargs.get('suffix')
        self.cc = self.CC if kwargs.get('cpp', False) is False else self.CPP
        self.cc = self.cc if self.suffix is None else ('%s-%s' % (self.cc, self.suffix))
        self.ld = self.cc  # Wanted by the superclass

        self.cflags = ['-O3', '-g', '-fPIC', '-Wall', '-std=c99']
        self.ldflags = ['-shared']

        self.include_dirs = []
        self.libraries = []
        self.library_dirs = []
        self.defines = []
        self.undefines = []

        self.src_ext = 'c' if kwargs.get('cpp', False) is False else 'cpp'
        self.lib_ext = 'so'

        if self.suffix is not None:
            try:
                self.version = version.StrictVersion(str(float(self.suffix)))
            except (TypeError, ValueError):
                self.version = version.LooseVersion(self.suffix)
        else:
            # Knowing the version may still be useful to pick supported flags
            self.version = sniff_compiler_version(self.CC)

    def __str__(self):
        return self.__class__.__name__

    def __repr__(self):
        return "DevitoJITCompiler[%s]" % self.__class__.__name__


class GNUCompiler(Compiler):
    """Set of standard compiler flags for the GCC toolchain."""

    CC = 'gcc'
    CPP = 'g++'

    def __init__(self, *args, **kwargs):
        super(GNUCompiler, self).__init__(*args, **kwargs)
<<<<<<< HEAD
        self.version = kwargs.get('version', None)
        self.cc = 'gcc-mp-5' if self.version is None else 'gcc-%s' % self.version
        self.ld = '-mp-5' if self.version is None else 'gcc-%s' % self.version
        self.cflags = ['-O3', '-g', '-march=native', '-fPIC', '-Wall', '-std=c99',
                       '-Wno-unused-result', '-Wno-unused-variable']
        self.ldflags = ['-shared']

        if configuration['openmp']:
            self.ldflags += ['-fopenmp']
=======
        self.cflags += ['-march=native', '-Wno-unused-result', '-Wno-unused-variable',
                        '-Wno-unused-but-set-variable']
        try:
            if self.version >= version.StrictVersion("4.9.0"):
                # Append the openmp flag regardless of configuration['openmp'],
                # since GCC4.9 and later versions implement OpenMP 4.0, hence
                # they support `#pragma omp simd`
                self.ldflags += ['-fopenmp']
        except (TypeError, ValueError):
            if configuration['openmp']:
                self.ldflags += ['-fopenmp']
>>>>>>> 9a663096


class GNUCompilerNoAVX(GNUCompiler):
    """Set of compiler flags for GCC but with AVX suppressed. This is
    a work around for a known gcc bug on MAC OS."

    :param openmp: Boolean indicating if openmp is enabled. False by default
    """

    def __init__(self, *args, **kwargs):
        super(GNUCompilerNoAVX, self).__init__(*args, **kwargs)
        self.cflags += ['-mno-avx']


class ClangCompiler(Compiler):
    """Set of standard compiler flags for the clang toolchain

    :param openmp: Boolean indicating if openmp is enabled. False by default

    Note: Genrates warning if openmp is disabled.
    """

    CC = 'clang'
    CPP = 'clang++'

    def __init__(self, *args, **kwargs):
        super(ClangCompiler, self).__init__(*args, **kwargs)
        self.lib_ext = 'dylib'


class IntelCompiler(Compiler):
    """Set of standard compiler flags for the Intel toolchain.

    :param openmp: Boolean indicating if openmp is enabled. False by default
    """

    CC = 'icc'
    CPP = 'icpc'

    def __init__(self, *args, **kwargs):
        super(IntelCompiler, self).__init__(*args, **kwargs)
        self.cflags += ["-xhost"]
        if configuration['platform'] == 'skx':
            # Systematically use 512-bit vectors on skylake
            self.cflags += ["-qopt-zmm-usage=high"]
        try:
            if self.version >= version.StrictVersion("15.0.0"):
                # Append the openmp flag regardless of configuration['openmp'],
                # since icc15 and later versions implement OpenMP 4.0, hence
                # they support `#pragma omp simd`
                self.ldflags += ['-qopenmp']
        except (TypeError, ValueError):
            if configuration['openmp']:
                # Note: fopenmp, not qopenmp, is what is needed by icc versions < 15.0
                self.ldflags += ['-fopenmp']


class IntelKNLCompiler(IntelCompiler):
    """Set of standard compiler flags for the clang toolchain"""

    def __init__(self, *args, **kwargs):
        super(IntelKNLCompiler, self).__init__(*args, **kwargs)
        self.cflags += ["-xMIC-AVX512"]
        if not configuration['openmp']:
            log("WARNING: Running on Intel KNL without OpenMP is highly discouraged")


class CustomCompiler(Compiler):
    """Custom compiler based on standard environment flags

    :param openmp: Boolean indicating if openmp is enabled. False by default

    Note: Currently honours CC, CFLAGS and LDFLAGS, with defaults similar
    to the default GNU settings. If DEVITO_ARCH is enabled, the OpenMP linker
    flags are read from OMP_LDFLAGS or otherwise default to ``-fopenmp``.
    """

    CC = environ.get('CC', 'gcc')
    CPP = environ.get('CPP', 'g++')

    def __init__(self, *args, **kwargs):
        super(CustomCompiler, self).__init__(*args, **kwargs)
        default = '-O3 -g -march=native -fPIC -Wall -std=c99'
        self.cflags = environ.get('CFLAGS', default).split(' ')
        self.ldflags = environ.get('LDFLAGS', '-shared').split(' ')
        if configuration['openmp']:
            self.ldflags += environ.get('OMP_LDFLAGS', '-fopenmp').split(' ')


def get_tmp_dir():
    """Function to get a temp directory.

    :return: Path to a devito-specific tmp directory
    """
    global _devito_compiler_tmpdir
    try:
        path.exists(_devito_compiler_tmpdir)
    except:
        _devito_compiler_tmpdir = mkdtemp(prefix="devito-")

    return _devito_compiler_tmpdir


def load(basename, compiler):
    """Load a compiled library

    :param basename: Name of the .so file.
    :param compiler: The toolchain used for compilation.
    :return: The loaded library.
    """
    return npct.load_library(basename, '.')


def jit_compile(ccode, compiler):
    """JIT compile the given ccode.

    :param ccode: String of C source code.
    :param compiler: The toolchain used for compilation.

    :return: The name of the compilation unit.
    """
    hash_key = sha1(str(ccode).encode()).hexdigest()
    basename = path.join(get_tmp_dir(), hash_key)

    src_file = "%s.%s" % (basename, compiler.src_ext)
    if platform == "linux" or platform == "linux2":
        lib_file = "%s.so" % basename
    elif platform == "darwin":
        lib_file = "%s.dylib" % basename
    elif platform == "win32" or platform == "win64":
        lib_file = "%s.dll" % basename

    tic = time()
    extension_file_from_string(toolchain=compiler, ext_file=lib_file,
                               source_string=ccode, source_name=src_file,
                               debug=configuration['debug_compiler'])
    toc = time()
    log("%s: compiled %s [%.2f s]" % (compiler, src_file, toc-tic))

    return basename


def make(loc, args):
    """
    Invoke ``make`` command from within ``loc`` with arguments ``args``.
    """
    hash_key = sha1((loc + str(args)).encode()).hexdigest()
    logfile = path.join(get_tmp_dir(), "%s.log" % hash_key)
    errfile = path.join(get_tmp_dir(), "%s.err" % hash_key)

    with change_directory(loc):
        with open(logfile, "w") as log:
            with open(errfile, "w") as err:

                command = ['make'] + args
                log.write("Compilation command:\n")
                log.write(" ".join(command))
                log.write("\n\n")
                try:
                    subprocess.check_call(command, stderr=err, stdout=log)
                except subprocess.CalledProcessError as e:
                    raise CompilationError('Command "%s" return error status %d. '
                                           'Unable to compile code.\n'
                                           'Compile log in %s\n'
                                           'Compile errors in %s\n' %
                                           (e.cmd, e.returncode, logfile, errfile))


# Registry dict for deriving Compiler classes according to the environment variable
# DEVITO_ARCH. Developers should add new compiler classes here.
compiler_registry = {
    'custom': CustomCompiler,
    'gnu': GNUCompiler,
    'gcc': GNUCompiler,
    'gcc-noavx': GNUCompilerNoAVX,
    'gnu-noavx': GNUCompilerNoAVX,
    'clang': ClangCompiler,
    'osx': ClangCompiler,
    'intel': IntelCompiler,
    'icpc': IntelCompiler,
    'icc': IntelCompiler,
    'intel-knl': IntelKNLCompiler,
    'knl': IntelKNLCompiler,
}
compiler_registry.update({'gcc-%s' % i: partial(GNUCompiler, suffix=i)
                          for i in ['4.9', '5', '6', '7']})<|MERGE_RESOLUTION|>--- conflicted
+++ resolved
@@ -101,17 +101,6 @@
 
     def __init__(self, *args, **kwargs):
         super(GNUCompiler, self).__init__(*args, **kwargs)
-<<<<<<< HEAD
-        self.version = kwargs.get('version', None)
-        self.cc = 'gcc-mp-5' if self.version is None else 'gcc-%s' % self.version
-        self.ld = '-mp-5' if self.version is None else 'gcc-%s' % self.version
-        self.cflags = ['-O3', '-g', '-march=native', '-fPIC', '-Wall', '-std=c99',
-                       '-Wno-unused-result', '-Wno-unused-variable']
-        self.ldflags = ['-shared']
-
-        if configuration['openmp']:
-            self.ldflags += ['-fopenmp']
-=======
         self.cflags += ['-march=native', '-Wno-unused-result', '-Wno-unused-variable',
                         '-Wno-unused-but-set-variable']
         try:
@@ -123,7 +112,6 @@
         except (TypeError, ValueError):
             if configuration['openmp']:
                 self.ldflags += ['-fopenmp']
->>>>>>> 9a663096
 
 
 class GNUCompilerNoAVX(GNUCompiler):
